--- conflicted
+++ resolved
@@ -86,129 +86,94 @@
 
 def _no_op(game_object: Union[Unit, CityTile]) -> Optional[str]:
     """
-<<<<<<< HEAD
-    Return None, which signifies a "do nothing" action (NO-OP).
-    For units, a None action is effectively a no-op in the game engine.
-=======
     Generate no-op (do nothing) action for any game object.
-    
+
     Args:
         game_object: Unit or CityTile that will take no action
-        
+
     Returns:
         None to indicate no action
->>>>>>> ed6d7a0d
     """
     return None
 
 
 def _pillage(worker: Unit) -> str:
     """
-<<<<<<< HEAD
-    Use the worker's built-in method to pillage (destroy a road to gain resources).
-    Returns a command string recognized by the game engine.
-=======
     Generate pillage action for a worker unit.
-    
+
     Args:
         worker: Worker unit that will pillage current tile
-        
+
     Returns:
         Command string for pillage action
->>>>>>> ed6d7a0d
     """
     return worker.pillage()
 
 
 def _build_city(worker: Unit) -> str:
     """
-<<<<<<< HEAD
-    Use the worker's built-in method to build a city tile, if it has enough resources.
-    Returns a command string recognized by the game engine.
-=======
     Generate city building action for a worker unit.
-    
+
     Args:
         worker: Worker unit that will build a city
-        
+
     Returns:
         Command string for city building action
->>>>>>> ed6d7a0d
     """
     return worker.build_city()
 
 
 def _build_worker(city_tile: CityTile) -> str:
     """
-<<<<<<< HEAD
-    Build a new worker from a city tile, if permitted.
-    Returns a command string recognized by the game engine.
-=======
     Generate worker building action for a city tile.
-    
+
     Args:
         city_tile: City tile that will build a worker
-        
+
     Returns:
         Command string for worker building action
->>>>>>> ed6d7a0d
     """
     return city_tile.build_worker()
 
 
 def _build_cart(city_tile: CityTile) -> str:
     """
-<<<<<<< HEAD
-    Build a new cart from a city tile, if permitted.
-    Returns a command string recognized by the game engine.
-=======
     Generate cart building action for a city tile.
-    
+
     Args:
         city_tile: City tile that will build a cart
-        
+
     Returns:
         Command string for cart building action
->>>>>>> ed6d7a0d
     """
     return city_tile.build_cart()
 
 
 def _research(city_tile: CityTile) -> str:
     """
-<<<<<<< HEAD
-    Make the city tile perform a research action (increasing the player's research points).
-    Returns a command string recognized by the game engine.
-=======
     Generate research action for a city tile.
-    
+
     Args:
         city_tile: City tile that will conduct research
-        
+
     Returns:
         Command string for research action
->>>>>>> ed6d7a0d
     """
     return city_tile.research()
 
 
 def _move_factory(action_meaning: str) -> Callable[[Unit], str]:
     """
-<<<<<<< HEAD
-    Create and return a function that moves a unit in the specified direction.
-    The direction is parsed from the action_meaning string (e.g., 'MOVE_N' -> 'N').
-=======
     Create a function that generates move actions in a specific direction.
-    
+
     Args:
         action_meaning: Action string containing the direction (e.g. "MOVE_NORTH")
-        
+
     Returns:
         Function that takes a unit and returns a move command string
-        
+
     Raises:
         ValueError: If direction is not recognized
->>>>>>> ed6d7a0d
     """
     direction = action_meaning.split("_")[1]
     if direction not in DIRECTIONS:
@@ -337,7 +302,6 @@
 
 class BasicActionSpace(BaseActSpace):
     """
-<<<<<<< HEAD
     A concrete implementation of the BaseActSpace interface. It uses discrete actions per entity type
     (worker, cart, city_tile). Each discrete action corresponds to a string in ACTION_MEANINGS.
 
@@ -350,10 +314,7 @@
     - actions_taken_to_distributions(...) aggregates booleans and sums them up.
     """
 
-    def __init__(self, default_board_dims: Optional[Tuple[int, int]] = None):
-        """
-        If no board dimensions are provided, the class uses MAX_BOARD_SIZE as a default.
-=======
+    """
     Standard implementation of the Lux AI action space.
     
     This class implements a multi-discrete action space with:
@@ -365,52 +326,50 @@
     The action space is structured as a dictionary of multi-discrete spaces,
     with dimensions (1, num_players, width, height) for each actor type.
     """
-    
+
     def __init__(self, default_board_dims: Optional[Tuple[int, int]] = None):
         """
         Initialize action space with optional custom board dimensions.
-        
+
         Args:
             default_board_dims: Custom board dimensions (width, height), defaults to MAX_BOARD_SIZE
->>>>>>> ed6d7a0d
+        """
+        """
+        If no board dimensions are provided, the class uses MAX_BOARD_SIZE as a default.
         """
         self.default_board_dims = MAX_BOARD_SIZE if default_board_dims is None else default_board_dims
 
     @lru_cache(maxsize=None)
     def get_action_space(self, board_dims: Optional[Tuple[int, int]] = None) -> gym.spaces.Dict:
         """
-<<<<<<< HEAD
-        Returns a dictionary containing the discrete action spaces for "worker", "cart", and "city_tile".
-        The shape is (1, number_of_players, x, y), and the discrete dimension is the length of the action list
-        for that entity type.
-=======
         Get the Gym action space for the current board dimensions.
-        
+
         Creates a dictionary of MultiDiscrete spaces with shape (1, num_players, width, height)
         for each actor type. The last dimension size is the number of possible actions
         for that actor type.
-        
+
         Args:
             board_dims: Optional board dimensions (width, height). Uses default if None.
-            
+
         Returns:
             Dictionary mapping actor types to their MultiDiscrete action spaces
-            
+
         Notes:
             - Uses LRU cache to avoid recreating spaces for same dimensions
             - Shape is (1, 2, width, height) since game always has 2 players
             - Each position can contain multiple units, handled by process_actions
->>>>>>> ed6d7a0d
+        """
+        """
+        Returns a dictionary containing the discrete action spaces for "worker", "cart", and "city_tile".
+        The shape is (1, number_of_players, x, y), and the discrete dimension is the length of the action list
+        for that entity type.
         """
         if board_dims is None:
             board_dims = self.default_board_dims
         x = board_dims[0]
         y = board_dims[1]
-<<<<<<< HEAD
         # p = number of players (commonly 2 in this environment).
-=======
         # Player count is always 2 in Lux AI
->>>>>>> ed6d7a0d
         p = 2
 
         spaces_dict = gym.spaces.Dict(
@@ -424,28 +383,27 @@
     @lru_cache(maxsize=None)
     def get_action_space_expanded_shape(self, *args, **kwargs) -> Dict[str, Tuple[int, ...]]:
         """
-<<<<<<< HEAD
-        Similar to get_action_space but returns the shapes with the trailing dimension
-        representing the total possible actions. This is useful for storing booleans that mark
-        which actions were taken or which are valid.
-=======
         Get expanded shapes of action spaces including the action dimension.
-        
+
         For each actor type, returns the shape (1, num_players, width, height, num_actions).
         This expanded shape is used for action tracking and masking.
-        
+
         Args:
             *args: Passed to get_action_space
             **kwargs: Passed to get_action_space
-            
+
         Returns:
             Dictionary mapping actor types to their expanded shapes
-            
+
         Notes:
             - Uses LRU cache to avoid recomputation
             - Adds num_actions dimension to base action space shape
             - Used by process_actions and get_available_actions_mask
->>>>>>> ed6d7a0d
+        """
+        """
+        Similar to get_action_space but returns the shapes with the trailing dimension
+        representing the total possible actions. This is useful for storing booleans that mark
+        which actions were taken or which are valid.
         """
         action_space = self.get_action_space(*args, **kwargs)
         action_space_expanded = {}
@@ -462,7 +420,6 @@
             pos_to_unit_dict: Dict[Tuple, Optional[Unit]]
     ) -> Tuple[List[List[str]], Dict[str, np.ndarray]]:
         """
-<<<<<<< HEAD
         1. Iterate over all players.
         2. For each player's units (worker, cart), get the action index from the action_tensors_dict.
         3. Convert it to a command string using get_unit_action(...).
@@ -472,7 +429,7 @@
         """
 
         # Initialize a container that collects the commands (strings) to be executed by each player.
-=======
+        """
         Convert network action outputs into game commands and track taken actions.
         
         This method handles the complex task of converting neural network outputs into
@@ -508,7 +465,6 @@
             - Actions beyond MAX_OVERLAPPING_ACTIONS in a cell are skipped
             - NO-OP action causes all remaining actions in that cell to be skipped
         """
->>>>>>> ed6d7a0d
         action_strs = [[], []]
 
         # Create a boolean array that marks which actions are taken. This uses the expanded shape.
@@ -598,7 +554,6 @@
             pos_to_city_tile_dict: Dict[Tuple, Optional[CityTile]]
     ) -> Dict[str, np.ndarray]:
         """
-<<<<<<< HEAD
         Compute a boolean mask that indicates which actions are valid for each cell, for each player, for each
         possible action. Many checks are performed here:
         - Movement checks (can't move off-board, can't move onto enemy city tile, can't move onto a
@@ -610,7 +565,7 @@
         Returns a dictionary from actor type -> boolean array.
         """
         # Initialize everything to True; we will set to False if a rule makes the action impossible.
-=======
+        """
         Generate action masks to prevent illegal actions during training.
         
         Creates boolean tensors indicating which actions are legal for each actor
@@ -651,7 +606,6 @@
             - Prevents wasted computation on illegal actions
             - Helps guide exploration to legal actions only
         """
->>>>>>> ed6d7a0d
         available_actions_mask = {
             key: np.ones(space.shape + (len(ACTION_MEANINGS[key]),), dtype=bool)
             for key, space in self.get_action_space(board_dims).spaces.items()
@@ -670,8 +624,18 @@
                         unit_type = "cart"
                     else:
                         raise NotImplementedError(f"New unit type: {unit}")
-
-                    # For each direction, see if movement/transfer is feasible.
+                    # No-op is always a legal action
+                    # Moving is usually a legal action, except when:
+                    #   The unit is at the edge of the board and would try to move off of it
+                    #   The unit would move onto an opposing city tile
+                    #   The unit would move onto another unit with cooldown > 0
+                    # Transferring is only a legal action when:
+                    #   There is an allied unit in the target square
+                    #   The transferring unit has > 0 cargo of the designated resource
+                    #   The receiving unit has cargo space remaining
+                    # Workers: Pillaging is only a legal action when on a road tile and is not on an allied city
+                    # Workers: Building a city is only a legal action when the worker has the required resources and
+                    #       is not on a resource tile
                     for direction in DIRECTIONS:
                         new_pos_tuple = unit.pos.translate(direction, 1)
                         new_pos_tuple = (new_pos_tuple.x, new_pos_tuple.y)
@@ -694,8 +658,7 @@
                                 ACTION_MEANINGS_TO_IDX[unit_type][f"TRANSFER_{resource}_{direction}"]
                                 ] = False
                             continue
-
-                        # If the new position is an enemy city tile, can't move onto it.
+                        # Moving - check that the target position does not contain an opposing city tile
                         new_pos_city_tile = pos_to_city_tile_dict[new_pos_tuple]
                         if new_pos_city_tile and new_pos_city_tile.team != p_id:
                             available_actions_mask[unit_type][
@@ -716,16 +679,17 @@
                             y,
                             ACTION_MEANINGS_TO_IDX[unit_type][f"MOVE_{direction}"]
                             ] = False
-
-                        # Transfer checks
                         for resource in RESOURCES:
                             # For transfer to be valid:
                             # 1) There's an allied unit in target square.
                             # 2) The transferring unit has that resource in its cargo.
                             # 3) The receiving unit has cargo space available.
                             if (
+                                    # Transferring - check that there is an allied unit in the target square
                                     (new_pos_unit is None or new_pos_unit.team != p_id) or
+                                    # Transferring - check that the transferring unit has the designated resource
                                     (unit.cargo.get(resource) <= 0) or
+                                    # Transferring - check that the receiving unit has cargo space
                                     (new_pos_unit.get_cargo_space_left() <= 0)
                             ):
                                 available_actions_mask[unit_type][
@@ -763,6 +727,9 @@
             for city in player.cities.values():
                 for city_tile in city.citytiles:
                     if city_tile.can_act():
+                        # No-op is always a legal action
+                        # Research is a legal action whenever research_points < max_research
+                        # Building a new unit is only a legal action when n_units < n_city_tiles
                         x, y = city_tile.pos.x, city_tile.pos.y
                         # RESEARCH is valid if player.research_points < MAX_RESEARCH
                         if player.research_points >= MAX_RESEARCH:
@@ -796,11 +763,11 @@
     @staticmethod
     def actions_taken_to_distributions(actions_taken: Dict[str, np.ndarray]) -> Dict[str, Dict[str, int]]:
         """
-<<<<<<< HEAD
         Given a dict of boolean arrays (indicating which actions were chosen for each discrete possibility),
         this method sums up how many times each action was taken across the board and returns a dictionary
         mapping actor type -> {action_name: count}.
-=======
+        """
+        """
         Convert action tracking tensors to action count distributions.
         
         Takes the boolean tensors tracking which actions were taken and converts
@@ -819,7 +786,6 @@
         Example:
             Input tensor might track that workers took 5 MOVE_NORTH actions
             Output would include {"worker": {"MOVE_NORTH": 5, ...}}
->>>>>>> ed6d7a0d
         """
         out = {}
         for space, actions in actions_taken.items():
@@ -832,11 +798,11 @@
 
 def get_unit_action(unit: Unit, action_idx: int, pos_to_unit_dict: Dict[Tuple, Optional[Unit]]) -> Optional[str]:
     """
-<<<<<<< HEAD
     Helper function to convert an action index into an actual command string for a unit (worker or cart).
     If it's a transfer action, we call the specialized function requiring pos_to_unit_dict.
     Otherwise, we call the simpler function from ACTION_MEANING_TO_FUNC.
-=======
+    """
+    """
     Generate command string for a unit's action.
     
     Args:
@@ -853,7 +819,6 @@
     Notes:
         Transfer actions require the position dictionary to find target units.
         Other actions only need the unit itself.
->>>>>>> ed6d7a0d
     """
     if unit.is_worker():
         unit_type = "worker"
@@ -864,11 +829,8 @@
 
     action = ACTION_MEANINGS[unit_type][action_idx]
     if action.startswith("TRANSFER"):
-<<<<<<< HEAD
         # For transfer actions, we need the second argument: pos_to_unit_dict
-=======
         # Transfer actions need position dictionary to find target unit
->>>>>>> ed6d7a0d
         return ACTION_MEANING_TO_FUNC[unit_type][action](unit, pos_to_unit_dict)
     else:
         return ACTION_MEANING_TO_FUNC[unit_type][action](unit)
@@ -876,9 +838,9 @@
 
 def get_city_tile_action(city_tile: CityTile, action_idx: int) -> Optional[str]:
     """
-<<<<<<< HEAD
     Helper function to convert an action index into an actual command string for a city tile.
-=======
+    """
+    """
     Generate command string for a city tile's action.
     
     Args:
@@ -887,7 +849,6 @@
         
     Returns:
         Command string for the action, or None for no-op
->>>>>>> ed6d7a0d
     """
     action = ACTION_MEANINGS["city_tile"][action_idx]
     return ACTION_MEANING_TO_FUNC["city_tile"][action](city_tile)