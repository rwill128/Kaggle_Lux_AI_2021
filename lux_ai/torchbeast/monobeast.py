# Copyright (c) Facebook, Inc. and its affiliates.
#
# Licensed under the Apache License, Version 2.0 (the "License");
# you may not use this file except in compliance with the License.
# You may obtain a copy of the License at
#
#     http://www.apache.org/licenses/LICENSE-2.0
#
# Unless required by applicable law or agreed to in writing, software
# distributed under the License is distributed on an "AS IS" BASIS,
# WITHOUT WARRANTIES OR CONDITIONS OF ANY KIND, either express or implied.
# See the License for the specific language governing permissions and
# limitations under the License.

<<<<<<< HEAD
=======
"""
Distributed Actor-Critic Reinforcement Learning Training Infrastructure

This module implements a distributed training system for reinforcement learning using
the Actor-Critic architecture with V-trace importance weighting. The system consists of:

1. Multiple actor processes that interact with game environments to generate experience
2. A learner process that performs policy optimization using gathered experience
3. Optional teacher-student learning for knowledge distillation
4. Mixed precision training support for improved performance

Key Components:
- Actor processes: Run game simulations and collect experience
- Learner process: Optimizes policy and value networks using V-trace
- Experience replay: Manages experience buffers for batch learning
- Teacher model: Optional pre-trained model for knowledge distillation
- Checkpoint system: Saves and loads training progress

The training loop uses:
- V-trace for off-policy correction
- TD(λ) returns for value function learning
- UPGO (Upgoing Policy Gradient) for improved policy gradients
- Mixed precision training with gradient scaling
- Distributed experience collection with multiprocessing
- Wandb integration for experiment tracking

References:
- IMPALA: Scalable Distributed Deep-RL with Importance Weighted Actor-Learner Architectures
- Student-Teacher RL: Learning Behaviors by Leveraging Training Data from Experts
"""
>>>>>>> ed6d7a0d
import logging
import math
from omegaconf import OmegaConf
import os
from pathlib import Path
import pprint
import threading
import time
import timeit
import traceback
from types import SimpleNamespace
from typing import Dict, Optional, Tuple, Union
import wandb
import warnings

import torch
from torch import amp
from torch import multiprocessing as mp
from torch import nn
from torch.nn import functional as F

from .core import prof, td_lambda, upgo, vtrace
from .core.buffer_utils import Buffers, create_buffers, fill_buffers_inplace, stack_buffers, split_buffers, \
    buffers_apply
from ..lux_gym import create_env
from ..lux_gym.act_spaces import ACTION_MEANINGS
from ..nns import create_model
from ..utils import flags_to_namespace


KL_DIV_LOSS = nn.KLDivLoss(reduction="none")
logging.basicConfig(
    format=(
        "[%(levelname)s:%(process)d %(module)s:%(lineno)d %(asctime)s] " "%(message)s"
    ),
    level=0,
)


def combine_policy_logits_to_log_probs(
        behavior_policy_logits: torch.Tensor,
        actions: torch.Tensor,
        actions_taken_mask: torch.Tensor
) -> torch.Tensor:
    """
<<<<<<< HEAD
    Combines all policy_logits at a given step to get a single action_log_probs value for that step.

    * behavior_policy_logits: shape [time, batch, 1, players, x, y, n_actions]
        - These are the policy logits from the policy that was used to *collect* (or behave in) the data.
          It's often called the "behavior" policy because it's the policy that generated the actions seen in the
          replay buffer.

    * actions: shape [time, batch, 1, players, x, y] (holding the chosen actions)

    * actions_taken_mask: shape [time, batch, 1, players, x, y, n_actions]
        - A 0/1 mask that indicates if a particular action was actually selected or not.
          In a multi-discrete or multi-action scenario, certain partial actions might not be valid or used.

    Returned shape: [time, batch, players]
        This function returns, for each step, the *combined* log probability of the actions taken.

    This function effectively calculates the joint log probability of all selected actions (across x, y, etc.)
    by treating them as if they were sampled *without replacement*. This means once an action at a particular location
    is selected, the next action's probability is conditioned on that event having happened already.
=======
    Combines policy logits into log probabilities for taken actions, handling multiple action spaces.

    This function processes the policy logits to compute log probabilities of actions that were
    actually taken in the environment, accounting for the sequential nature of action selection
    (sampling without replacement). It handles the complexities of the Lux AI game's multiple
    action spaces and unit types.

    Args:
        behavior_policy_logits: Policy network outputs for each possible action.
            Shape: (time, batch, 1, players, x, y, n_actions)
        actions: Indices of actions that were taken.
            Shape: Same as behavior_policy_logits
        actions_taken_mask: Binary mask indicating which actions were actually taken.
            Shape: Same as behavior_policy_logits

    Returns:
        torch.Tensor: Combined log probabilities of taken actions.
            Shape: (time, batch, players)

    Notes:
        - Handles sampling without replacement by computing conditional probabilities
        - Avoids numerical issues with log(0) by masking invalid actions
        - Critical for proper importance sampling in V-trace
>>>>>>> ed6d7a0d
    """
    # Convert the logits to probabilities across the last dimension (the n_actions dimension).
    probs = F.softmax(behavior_policy_logits, dim=-1)

    # Use the actions_taken_mask to keep only valid probabilities
    # (for example, if some action slots are not used or not valid at a certain location).
    probs = actions_taken_mask * probs

    # Now select the probabilities for the actual actions that were taken
    selected_probs = torch.gather(probs, -1, actions)

    # We sample actions "without replacement" in a sense, so for each subsequent action
    # we need to condition on previous actions that have already been chosen.
    # Here we compute the cumulative sum of previously selected probabilities.
    remaining_probability_density = 1. - torch.cat([
        torch.zeros(
            (*selected_probs.shape[:-1], 1),
            device=selected_probs.device,
            dtype=selected_probs.dtype
        ),
        selected_probs[..., :-1].cumsum(dim=-1)
    ], dim=-1)

    # Avoid division by zero (in cases where the cumsum sums to 1).
    remaining_probability_density = remaining_probability_density + torch.where(
        remaining_probability_density == 0,
        torch.ones_like(remaining_probability_density),
        torch.zeros_like(remaining_probability_density)
    )

    # Convert to conditional probabilities, so that each action probability is normalized
    # by the leftover mass after the previous picks.
    conditional_selected_probs = selected_probs / remaining_probability_density

    # Avoid log(0) => negative infinity issues by forcing any zero to a tiny positive number.
    conditional_selected_probs = conditional_selected_probs + torch.where(
        conditional_selected_probs == 0,
        torch.ones_like(conditional_selected_probs),
        torch.zeros_like(conditional_selected_probs)
    )

    # Then we take the log of these conditional probabilities.
    log_probs = torch.log(conditional_selected_probs)

    # Finally, sum over actions, y, x to combine log_probs from different actions into a single scalar.
    # We flatten the last dimensions and sum them. This yields the total log probability for all actions in that step.
    return torch.flatten(log_probs, start_dim=-3, end_dim=-1).sum(dim=-1).squeeze(dim=-2)


def combine_policy_entropy(
        policy_logits: torch.Tensor,
        actions_taken_mask: torch.Tensor
) -> torch.Tensor:
    """
<<<<<<< HEAD
    Computes and combines policy entropy for a given step.

    * policy_logits: shape [time, batch, action_planes, players, x, y, n_actions]
    * actions_taken_mask: shape [time, batch, action_planes, players, x, y, n_actions]

    Returns: shape [time, batch, players]

    The function calculates the sum of individual entropies across the action planes, x, y coordinates,
    rather than the full joint entropy. The reason is that computing the exact joint entropy can be much
    more complicated when sampling multiple actions simultaneously.
=======
    Computes and combines policy entropy across multiple action spaces and units.

    This function calculates the entropy of the policy distribution for each action space
    and combines them. The entropy serves as a regularization term to encourage exploration
    by penalizing overly deterministic policies.

    Args:
        policy_logits: Raw logits from the policy network.
            Shape: (time, batch, action_planes, players, x, y, n_actions)
        actions_taken_mask: Binary mask indicating valid actions.
            Shape: Same as policy_logits

    Returns:
        torch.Tensor: Combined entropy values.
            Shape: (time, batch, players)

    Notes:
        - Computes sum of individual entropies rather than joint entropy for efficiency
        - Handles numerical stability by masking out invalid actions
        - Higher entropy values indicate more exploratory policies
        - Used as a regularization term in the policy optimization objective
>>>>>>> ed6d7a0d
    """
    # Convert logits to probabilities
    policy = F.softmax(policy_logits, dim=-1)
    # Convert logits to log probabilities
    log_policy = F.log_softmax(policy_logits, dim=-1)

    # Replace -inf with 0 to avoid NaNs when multiplying policy * log_policy below.
    # (log_policy could be negative infinity when the probability is zero.)
    log_policy_masked_zeroed = torch.where(
        log_policy.isneginf(),
        torch.zeros_like(log_policy),
        log_policy
    )

    # Entropy for each valid action = p * log(p). Summing across actions.
    # Note that the sign is negative of p log p, so we sum p * log p, which is negative,
    # and we'll interpret it appropriately.
    entropies = (policy * log_policy_masked_zeroed).sum(dim=-1)

    # This is the same shape as actions_taken_mask, so we apply the mask
    # to ensure we only consider relevant action entries in each plane.
    assert actions_taken_mask.shape == entropies.shape
    entropies_masked = entropies * actions_taken_mask.float()

    # Now sum across the action_planes, x, y dimensions.
    return entropies_masked.sum(dim=-1).sum(dim=-1).squeeze(dim=-2)


def compute_teacher_kl_loss(
        learner_policy_logits: torch.Tensor,
        teacher_policy_logits: torch.Tensor,
        actions_taken_mask: torch.Tensor
) -> torch.Tensor:
    """
<<<<<<< HEAD
    Computes a KL divergence loss between the learner's policy distribution
    and a teacher's policy distribution, over the valid actions.

    * learner_policy_logits: The policy logits from the learner model.
    * teacher_policy_logits: The policy logits from a teacher model (e.g., an expert or previously trained model).
    * actions_taken_mask: a boolean or 0/1 mask indicating which action entries are valid.

    Returns: shape [time, batch, players], containing the sum of KL divergences across x, y, and action_planes.
    """
    # Log probabilities for the learner
=======
    Computes KL divergence loss between learner and teacher policies for knowledge distillation.

    This function implements the knowledge distillation component of the training, where a
    pre-trained teacher model guides the learning of the student model. It measures how much
    the learner's policy diverges from the teacher's policy using KL divergence.

    Args:
        learner_policy_logits: Raw logits from the learning model.
            Shape: (time, batch, action_planes, players, x, y, n_actions)
        teacher_policy_logits: Raw logits from the teacher model.
            Shape: Same as learner_policy_logits
        actions_taken_mask: Binary mask for valid actions.
            Shape: Same as learner_policy_logits

    Returns:
        torch.Tensor: KL divergence loss between learner and teacher policies.
            Shape: (time, batch, players)

    Notes:
        - Uses softmax to convert logits to probabilities
        - Detaches teacher policy to prevent gradient flow
        - Masks out KL divergence for invalid actions
        - Loss is used to guide learner towards teacher's behavior
    """
>>>>>>> ed6d7a0d
    learner_policy_log_probs = F.log_softmax(learner_policy_logits, dim=-1)

    # Teacher's probabilities
    teacher_policy = F.softmax(teacher_policy_logits, dim=-1)

    # kl_div() with log_target=False => normal KL(P||Q) but P=teacher, Q=learner in practice
    # In RL setups, "KL from teacher to learner" might be done in different ways, but here it's teacher -> learner.
    kl_div = F.kl_div(
        learner_policy_log_probs,
        teacher_policy.detach(),
        reduction="none",
        log_target=False
    ).sum(dim=-1)

    # Apply the mask
    assert actions_taken_mask.shape == kl_div.shape
    kl_div_masked = kl_div * actions_taken_mask.float()

    # Sum over y, x, action_planes.
    return kl_div_masked.sum(dim=-1).sum(dim=-1).squeeze(dim=-2)


def reduce(losses: torch.Tensor, reduction: str) -> torch.Tensor:
    """
<<<<<<< HEAD
    A small helper function to apply a 'mean' or 'sum' reduction to a tensor.
=======
    Reduces a tensor of losses using mean or sum reduction.

    Args:
        losses: Tensor of loss values to reduce
        reduction: Reduction method, either 'mean' or 'sum'

    Returns:
        torch.Tensor: Reduced loss value

    Raises:
        ValueError: If reduction is not 'mean' or 'sum'
>>>>>>> ed6d7a0d
    """
    if reduction == "mean":
        return losses.mean()
    elif reduction == "sum":
        return losses.sum()
    else:
        raise ValueError(f"Reduction must be one of 'sum' or 'mean', was: {reduction}")


def compute_baseline_loss(values: torch.Tensor, value_targets: torch.Tensor, reduction: str) -> torch.Tensor:
    """
<<<<<<< HEAD
    Computes a 'baseline loss' for actor-critic style RL. Here using Smooth L1 loss between
    predicted values (values) and the value_targets (which come from V-trace, TD-lambda, or n-step returns).
=======
    Computes the value function (baseline) loss using smooth L1 loss.

    This function computes the loss between predicted value function outputs and target values,
    using Huber loss for better stability compared to MSE loss.

    Args:
        values: Predicted value function outputs from the network
        value_targets: Target values (e.g., TD(λ) returns)
        reduction: Loss reduction method ('mean' or 'sum')

    Returns:
        torch.Tensor: Reduced baseline loss value
>>>>>>> ed6d7a0d
    """
    baseline_loss = F.smooth_l1_loss(values, value_targets.detach(), reduction="none")
    return reduce(baseline_loss, reduction=reduction)


def compute_policy_gradient_loss(
        action_log_probs: torch.Tensor,
        advantages: torch.Tensor,
        reduction: str
) -> torch.Tensor:
    """
<<<<<<< HEAD
    Computes the basic policy gradient loss as -log_probs * advantages.

    * action_log_probs: log of the policy's probability of the chosen action
    * advantages: advantage function estimates (how much better an action is compared to a baseline)
=======
    Computes the policy gradient loss using advantage estimates.

    This implements the policy gradient theorem, where the loss is the negative log probability
    of actions taken multiplied by their advantage estimates. The advantage estimates help
    determine which actions led to better-than-expected returns.

    Args:
        action_log_probs: Log probabilities of actions that were taken
        advantages: Advantage estimates (e.g., from V-trace)
        reduction: Loss reduction method ('mean' or 'sum')

    Returns:
        torch.Tensor: Reduced policy gradient loss value

    Notes:
        - Uses advantage detachment to prevent gradients flowing through value estimation
        - Critical for policy improvement in actor-critic methods
>>>>>>> ed6d7a0d
    """
    cross_entropy = -action_log_probs.view_as(advantages)
    return reduce(cross_entropy * advantages.detach(), reduction)


@torch.no_grad()
def act(
        flags: SimpleNamespace,
        teacher_flags: Optional[SimpleNamespace],
        actor_index: int,
        free_queue: mp.SimpleQueue,
        full_queue: mp.SimpleQueue,
        actor_model: torch.nn.Module,
        buffers: Buffers,
):
    """
<<<<<<< HEAD
    The function executed by each actor process (or thread).
    It runs an environment loop: picks actions from the actor_model, steps the environment,
    and writes experience data into the shared buffers.

    flags: overall config
    teacher_flags: extra config if there is a teacher model
    actor_index: the ID/index of this actor
    free_queue: queue of buffer indices that are 'free' to write fresh data into
    full_queue: queue of buffer indices that are 'full' and ready for learning
    actor_model: the policy model used to pick actions
    buffers: a shared-memory structure that stores experience

    This function runs until it receives None from free_queue (indicating it should shut down).
=======
    Actor process that runs game simulations and collects experience.

    This function implements the actor part of the distributed training system. Each actor:
    1. Runs game episodes using the current policy
    2. Collects experience (observations, actions, rewards)
    3. Writes experience to shared buffers
    4. Coordinates with learner through queues

    Args:
        flags: Configuration namespace containing training parameters
        teacher_flags: Optional configuration for teacher model
        actor_index: Unique ID for this actor process
        free_queue: Queue of available buffer indices
        full_queue: Queue of filled buffer indices
        actor_model: Neural network model for action selection
        buffers: Shared experience buffers for collecting trajectories

    Notes:
        - Uses @torch.no_grad() for efficiency since no gradients needed
        - Handles environment resets and episode termination
        - Implements experience collection loop with fixed unroll length
        - Critical for parallel data collection in distributed training
>>>>>>> ed6d7a0d
    """
    if flags.debug:
        catch_me = AssertionError
    else:
        catch_me = Exception

    try:
        logging.info("Actor %i started.", actor_index)
        timings = prof.Timings()

        # Create a local environment. In multi-env setups, you might have multiple env instances here.
        env = create_env(flags, device=flags.actor_device, teacher_flags=teacher_flags)

        # Seed environment if applicable
        if flags.seed is not None:
            env.seed(flags.seed + actor_index * flags.n_actor_envs)
        else:
            env.seed()

        # Initial environment reset
        env_output = env.reset(force=True)
        # Initial forward pass to get first actions
        agent_output = actor_model(env_output)

        while True:
            # Get a free buffer index from free_queue
            index = free_queue.get()
            if index is None:
                break  # Shutdown signal

            # Write initial data at time=0
            fill_buffers_inplace(buffers[index], dict(**env_output, **agent_output), 0)

            # Loop to run unroll_length steps
            for t in range(flags.unroll_length):
                timings.reset()

                # Evaluate the model on the current observation -> get actions, policy_logits, etc.
                agent_output = actor_model(env_output)
                timings.time("model")

                # Step the environment with the chosen actions
                env_output = env.step(agent_output["actions"])
                if env_output["done"].any():
                    # Some episodes ended. We store the final transitions, then reset
                    cached_reward = env_output["reward"]
                    cached_done = env_output["done"]
                    cached_info_actions_taken = env_output["info"]["actions_taken"]
                    cached_info_logging = {
                        key: val for key, val in env_output["info"].items() if key.startswith("LOGGING_")
                    }

                    env_output = env.reset()
                    env_output["reward"] = cached_reward
                    env_output["done"] = cached_done
                    env_output["info"]["actions_taken"] = cached_info_actions_taken
                    env_output["info"].update(cached_info_logging)
                timings.time("step")

                # Write experience for time t+1
                fill_buffers_inplace(buffers[index], dict(**env_output, **agent_output), t + 1)
                timings.time("write")

            # Once we unroll for `unroll_length`, we place that buffer index into the full_queue
            # for the learner to consume.
            full_queue.put(index)

        if actor_index == 0:
            logging.info("Actor %i: %s", actor_index, timings.summary())

    except KeyboardInterrupt:
        pass  # Graceful exit
    except catch_me as e:
        logging.error("Exception in worker process %i", actor_index)
        traceback.print_exc()
        print()
        raise e


def get_batch(
        flags: SimpleNamespace,
        free_queue: mp.SimpleQueue,
        full_queue: mp.SimpleQueue,
        buffers: Buffers,
        timings: prof.Timings,
        lock=threading.Lock(),
):
    """
    Retrieves a batch of data from the full_queue (i.e., from actors).

    This function:
      1. Dequeues indices from full_queue,
      2. Assembles them into a single batch (stacked along dimension=1),
      3. Moves them to the learner device,
      4. Puts the indices back on free_queue.

    flags: config object
    free_queue: queue to place used buffer indices back into
    full_queue: queue from which to retrieve full buffers
    buffers: the shared memory buffer
    timings: profiler object
    lock: concurrency lock
    """
    with lock:
        timings.time("lock")
        # We'll fetch enough indices to cover at least batch_size env transitions
        indices = [full_queue.get() for _ in range(max(flags.batch_size // flags.n_actor_envs, 1))]
        timings.time("dequeue")
    # Stack the buffer entries into a single batch
    batch = stack_buffers([buffers[m] for m in indices], dim=1)
    timings.time("batch")

    # Move the batch to the learner device (GPU or CPU)
    batch = buffers_apply(batch, lambda x: x.to(device=flags.learner_device, non_blocking=True))
    timings.time("device")

    # Return indices to the free queue so actors can refill them
    for m in indices:
        free_queue.put(m)
    timings.time("enqueue")

    return batch


def learn(
        flags: SimpleNamespace,
        actor_model: nn.Module,
        learner_model: nn.Module,
        teacher_model: Optional[nn.Module],
        batch: Dict[str, torch.Tensor],
        optimizer: torch.optim.Optimizer,
        grad_scaler: amp.grad_scaler,
        lr_scheduler: torch.optim.lr_scheduler,
        total_games_played: int,
        baseline_only: bool = False,
        lock=threading.Lock(),
) -> Tuple[Dict, int]:
    """
<<<<<<< HEAD
    Performs a learning (optimization) step. It:
      1. Computes forward pass on learner_model,
      2. (Optionally) obtains teacher outputs,
      3. Computes various RL losses (policy gradient, value function, teacher KL, etc.),
      4. Backpropagates and updates weights,
      5. Copies parameters back to actor_model,
      6. Returns training stats.

    * flags: config
    * actor_model: the model used by actors (for inference)
    * learner_model: the model being trained
    * teacher_model: optional teacher model for KL distillation
    * batch: the training batch from `get_batch`
    * optimizer: the optimizer instance
    * grad_scaler: gradient scaler for mixed precision
    * lr_scheduler: learning rate scheduler
    * total_games_played: tracking how many episodes have completed
    * baseline_only: if True, we only optimize the value/baseline loss (useful for warmup).
=======
    Performs a learning step to update model parameters using collected experience.

    This is the core learning function that:
    1. Processes batches of experience
    2. Computes various losses (policy gradient, value function, teacher KL)
    3. Performs optimization step with mixed precision support
    4. Updates actor model with new parameters

    Args:
        flags: Configuration namespace containing training parameters
        actor_model: Model used by actor processes for collecting experience
        learner_model: Model being trained (parameters updated by optimizer)
        teacher_model: Optional pre-trained model for knowledge distillation
        batch: Dictionary containing experience data (obs, actions, rewards, etc.)
        optimizer: Optimizer for updating model parameters
        grad_scaler: Gradient scaler for mixed precision training
        lr_scheduler: Learning rate scheduler
        total_games_played: Counter for total completed games
        baseline_only: If True, only update value function
        lock: Threading lock for synchronization

    Returns:
        Tuple[Dict, int]: Statistics dictionary and updated games played counter

    Notes:
        - Implements V-trace for off-policy correction
        - Uses TD(λ) returns for value function training
        - Supports teacher-student learning through KL divergence
        - Handles mixed precision training with gradient scaling
        - Updates actor model with new parameters after optimization
>>>>>>> ed6d7a0d
    """
    with lock:
        with amp.autocast('cuda', enabled=flags.use_mixed_precision):
            # Flatten the batch's time and batch dims into a single dimension
            flattened_batch = buffers_apply(batch, lambda x: torch.flatten(x, start_dim=0, end_dim=1))

            # Forward pass on the learner model
            learner_outputs = learner_model(flattened_batch)
            learner_outputs = buffers_apply(learner_outputs, lambda x: x.view(flags.unroll_length + 1,
                                                                              flags.batch_size,
                                                                              *x.shape[1:]))

            # If a teacher model is used, do a forward pass on that as well
            if flags.use_teacher:
                with torch.no_grad():
                    teacher_outputs = teacher_model(flattened_batch)
                    teacher_outputs = buffers_apply(teacher_outputs, lambda x: x.view(flags.unroll_length + 1,
                                                                                      flags.batch_size,
                                                                                      *x.shape[1:]))
            else:
                teacher_outputs = None

            # The last value in the sequence is used as a 'bootstrap' for the value function
            bootstrap_value = learner_outputs["baseline"][-1]

            # Shift the batch from [0..unroll_length] to [1..unroll_length+1], so that
            # batch[t] aligns with the action chosen at t
            batch = buffers_apply(batch, lambda x: x[1:])
            learner_outputs = buffers_apply(learner_outputs, lambda x: x[:-1])
            if flags.use_teacher:
                teacher_outputs = buffers_apply(teacher_outputs, lambda x: x[:-1])

            # We'll combine the log probabilities across different action spaces
            # (like cart, worker, city_tile, etc.).
            combined_behavior_action_log_probs = torch.zeros(
                (flags.unroll_length, flags.batch_size, 2),
                device=flags.learner_device
            )
            combined_learner_action_log_probs = torch.zeros_like(combined_behavior_action_log_probs)
            combined_teacher_kl_loss = torch.zeros_like(combined_behavior_action_log_probs)
            teacher_kl_losses = {}
            combined_learner_entropy = torch.zeros_like(combined_behavior_action_log_probs)
            entropies = {}

            # For each action space (e.g., city_tile, worker, cart, etc.), we compute partial losses
            for act_space in batch["actions"].keys():
                actions = batch["actions"][act_space]
                actions_taken_mask = batch["info"]["actions_taken"][act_space]

                # Behavior policy logits come from the data (the policy that generated the data)
                behavior_policy_logits = batch["policy_logits"][act_space]
                behavior_action_log_probs = combine_policy_logits_to_log_probs(
                    behavior_policy_logits,
                    actions,
                    actions_taken_mask
                )
                combined_behavior_action_log_probs = combined_behavior_action_log_probs + behavior_action_log_probs

                # Learner's policy logits
                learner_policy_logits = learner_outputs["policy_logits"][act_space]
                learner_action_log_probs = combine_policy_logits_to_log_probs(
                    learner_policy_logits,
                    actions,
                    actions_taken_mask
                )
                combined_learner_action_log_probs = combined_learner_action_log_probs + learner_action_log_probs

                # Create a mask for any tile that has any actions taken
                any_actions_taken = actions_taken_mask.any(dim=-1)

                if flags.use_teacher:
                    teacher_kl_loss = compute_teacher_kl_loss(
                        learner_policy_logits,
                        teacher_outputs["policy_logits"][act_space],
                        any_actions_taken
                    )
                else:
                    teacher_kl_loss = torch.zeros_like(combined_teacher_kl_loss)
                combined_teacher_kl_loss = combined_teacher_kl_loss + teacher_kl_loss

                teacher_kl_losses[act_space] = (reduce(
                    teacher_kl_loss,
                    reduction="sum",
                ) / any_actions_taken.sum()).detach().cpu().item()

                # Entropy helps regularize the policy and keep it exploring.
                learner_policy_entropy = combine_policy_entropy(
                    learner_policy_logits,
                    any_actions_taken
                )
                combined_learner_entropy = combined_learner_entropy + learner_policy_entropy
                entropies[act_space] = -(reduce(
                    learner_policy_entropy,
                    reduction="sum"
                ) / any_actions_taken.sum()).detach().cpu().item()

            # Compute discount factors for each step
            discounts = (~batch["done"]).float() * flags.discounting
            # Expand to match [time, batch, 2]
            discounts = discounts.unsqueeze(-1).expand_as(combined_behavior_action_log_probs)

            # Compute the V-trace returns using the combined log-probs
            values = learner_outputs["baseline"]
            vtrace_returns = vtrace.from_action_log_probs(
                behavior_action_log_probs=combined_behavior_action_log_probs,
                target_action_log_probs=combined_learner_action_log_probs,
                discounts=discounts,
                rewards=batch["reward"],
                values=values,
                bootstrap_value=bootstrap_value
            )

            # TD-lambda and UPGO returns for additional ways to compute value targets / advantages.
            td_lambda_returns = td_lambda.td_lambda(
                rewards=batch["reward"],
                values=values,
                bootstrap_value=bootstrap_value,
                discounts=discounts,
                lmb=flags.lmb
            )
            upgo_returns = upgo.upgo(
                rewards=batch["reward"],
                values=values,
                bootstrap_value=bootstrap_value,
                discounts=discounts,
                lmb=flags.lmb
            )

            # Policy gradient losses
            vtrace_pg_loss = compute_policy_gradient_loss(
                combined_learner_action_log_probs,
                vtrace_returns.pg_advantages,
                reduction=flags.reduction
            )

            # For UPGO, we also incorporate clipping on importance sampling
            upgo_clipped_importance = torch.minimum(
                vtrace_returns.log_rhos.exp(),
                torch.ones_like(vtrace_returns.log_rhos)
            ).detach()

            upgo_pg_loss = compute_policy_gradient_loss(
                combined_learner_action_log_probs,
                upgo_clipped_importance * upgo_returns.advantages,
                reduction=flags.reduction
            )

            # Baseline/value loss
            baseline_loss = compute_baseline_loss(
                values,
                td_lambda_returns.vs,
                reduction=flags.reduction
            )

            # Teacher KL loss
            teacher_kl_loss = flags.teacher_kl_cost * reduce(
                combined_teacher_kl_loss,
                reduction=flags.reduction
            )

            # Teacher baseline alignment, if desired
            if flags.use_teacher:
                teacher_baseline_loss = flags.teacher_baseline_cost * compute_baseline_loss(
                    values,
                    teacher_outputs["baseline"],
                    reduction=flags.reduction
                )
            else:
                teacher_baseline_loss = torch.zeros_like(baseline_loss)

            # Entropy loss for exploration
            entropy_loss = flags.entropy_cost * reduce(
                combined_learner_entropy,
                reduction=flags.reduction
            )

            # Optionally only optimize the baseline (value network) in early training
            if baseline_only:
                total_loss = baseline_loss + teacher_baseline_loss
                vtrace_pg_loss, upgo_pg_loss, teacher_kl_loss, entropy_loss = torch.zeros(4) + float("nan")
            else:
                total_loss = (vtrace_pg_loss +
                              upgo_pg_loss +
                              baseline_loss +
                              teacher_kl_loss +
                              teacher_baseline_loss +
                              entropy_loss)

            # Get current learning rate from the scheduler
            last_lr = lr_scheduler.get_last_lr()
            assert len(last_lr) == 1, 'Logging per-parameter LR still needs support'
            last_lr = last_lr[0]

            # Summarize some logging stats about how many times each action was taken
            action_distributions_flat = {
                key[16:]: val[batch["done"]][~val[batch["done"]].isnan()].sum().item()
                for key, val in batch["info"].items()
                if key.startswith("LOGGING_") and "ACTIONS_" in key
            }
            action_distributions = {space: {} for space in ACTION_MEANINGS.keys()}
            for flat_name, n in action_distributions_flat.items():
                space, meaning = flat_name.split(".")
                action_distributions[space][meaning] = n
            action_distributions_aggregated = {}
            for space, dist in action_distributions.items():
                if space == "city_tile":
                    action_distributions_aggregated[space] = dist
                elif space in ("cart", "worker"):
                    aggregated = {
                        a: n for a, n in dist.items() if "TRANSFER" not in a and "MOVE" not in a
                    }
                    aggregated["TRANSFER"] = sum({a: n for a, n in dist.items() if "TRANSFER" in a}.values())
                    aggregated["MOVE"] = sum({a: n for a, n in dist.items() if "MOVE" in a}.values())
                    action_distributions_aggregated[space] = aggregated
                else:
                    raise RuntimeError(f"Unrecognized action_space: {space}")
                n_actions = sum(action_distributions_aggregated[space].values())
                if n_actions == 0:
                    action_distributions_aggregated[space] = {
                        key: float("nan") for key in action_distributions_aggregated[space].keys()
                    }
                else:
                    action_distributions_aggregated[space] = {
                        key: val / n_actions for key, val in action_distributions_aggregated[space].items()
                    }

            # Increase total games played (for logging or scheduling)
            total_games_played += batch["done"].sum().item()

            # Collect stats
            stats = {
                "Env": {
                    key[8:]: val[batch["done"]][~val[batch["done"]].isnan()].mean().item()
                    for key, val in batch["info"].items()
                    if key.startswith("LOGGING_") and "ACTIONS_" not in key
                },
                "Actions": action_distributions_aggregated,
                "Loss": {
                    "vtrace_pg_loss": vtrace_pg_loss.detach().item(),
                    "upgo_pg_loss": upgo_pg_loss.detach().item(),
                    "baseline_loss": baseline_loss.detach().item(),
                    "teacher_kl_loss": teacher_kl_loss.detach().item(),
                    "teacher_baseline_loss": teacher_baseline_loss.detach().item(),
                    "entropy_loss": entropy_loss.detach().item(),
                    "total_loss": total_loss.detach().item(),
                },
                "Entropy": {
                    "overall": sum(e for e in entropies.values() if not math.isnan(e)),
                    **entropies
                },
                "Teacher_KL_Divergence": {
                    "overall": sum(tkld for tkld in teacher_kl_losses.values() if not math.isnan(tkld)),
                    **teacher_kl_losses
                },
                "Misc": {
                    "learning_rate": last_lr,
                    "total_games_played": total_games_played
                },
            }

            # Do the backward pass and optimizer step
            optimizer.zero_grad()
            if flags.use_mixed_precision:
                grad_scaler.scale(total_loss).backward()
                if flags.clip_grads is not None:
                    grad_scaler.unscale_(optimizer)
                    torch.nn.utils.clip_grad_norm_(learner_model.parameters(), flags.clip_grads)
                grad_scaler.step(optimizer)
                grad_scaler.update()
            else:
                total_loss.backward()
                if flags.clip_grads is not None:
                    torch.nn.utils.clip_grad_norm_(learner_model.parameters(), flags.clip_grads)
                optimizer.step()

            if lr_scheduler is not None:
                with warnings.catch_warnings():
                    warnings.filterwarnings('ignore', category=UserWarning)
                    lr_scheduler.step()

        # Sync the updated parameters back to the actor_model
        # so that new rollouts use updated weights.
        actor_model.load_state_dict(learner_model.state_dict())
        return stats, total_games_played


def train(flags):
    """
<<<<<<< HEAD
    Main training orchestration function:
      1. Validates some hyperparams,
      2. Creates buffers,
      3. Spawns actor processes,
      4. Sets up the learner model, optimizer, scheduler,
      5. Runs the main training loop until total_steps is reached,
      6. Periodically checkpoints.

    * flags: the main config / hyperparameters namespace
    """
    # Limit for threads used by some libraries
=======
    Main training loop that orchestrates the distributed training system.

    This function:
    1. Sets up the distributed training infrastructure
    2. Initializes actor processes and learner threads
    3. Manages experience collection and learning coordination
    4. Handles checkpointing and logging
    5. Monitors training progress

    Args:
        flags: Configuration namespace containing all training parameters

    Notes:
        - Creates multiple actor processes for parallel experience collection
        - Manages shared experience buffers and coordination queues
        - Handles model initialization and optional teacher model loading
        - Implements checkpointing for training state persistence
        - Integrates with wandb for experiment tracking
        - Uses mixed precision training for performance
        - Coordinates multiple learner threads for parallel optimization
    """
    # Necessary for multithreading and multiprocessing
>>>>>>> ed6d7a0d
    os.environ["OMP_NUM_THREADS"] = "1"

    if flags.num_buffers < flags.num_actors:
        raise ValueError("num_buffers should >= num_actors")
    if flags.num_buffers < flags.batch_size // flags.n_actor_envs:
        raise ValueError("num_buffers should be larger than batch_size // n_actor_envs")

    t = flags.unroll_length
    b = flags.batch_size

    # If we have a teacher model, load teacher flags
    if flags.use_teacher:
        teacher_flags = OmegaConf.load(Path(flags.teacher_load_dir) / "config.yaml")
        teacher_flags = flags_to_namespace(OmegaConf.to_container(teacher_flags))
    else:
        teacher_flags = None

    # Create a sample environment to figure out observation/action shapes
    example_env = create_env(flags, torch.device("cpu"), teacher_flags=teacher_flags)
    buffers = create_buffers(
        flags,
        example_env.unwrapped[0].obs_space,
        example_env.reset(force=True)["info"]
    )
    del example_env

    # Possibly load from checkpoint
    if flags.load_dir:
        checkpoint_state = torch.load(Path(flags.load_dir) / flags.checkpoint_file, map_location=torch.device("cpu"))
    else:
        checkpoint_state = None

    # Create the actor model
    actor_model = create_model(flags, flags.actor_device, teacher_model_flags=teacher_flags, is_teacher_model=False)
    if checkpoint_state is not None:
        actor_model.load_state_dict(checkpoint_state["model_state_dict"])
    actor_model.eval()
    actor_model.share_memory()

    n_trainable_params = sum(p.numel() for p in actor_model.parameters() if p.requires_grad)
    logging.info(f'Training model with {n_trainable_params:,d} parameters.')

    # Create actor processes
    actor_processes = []
    free_queue = mp.SimpleQueue()
    full_queue = mp.SimpleQueue()

    for i in range(flags.num_actors):
        # In debug mode, use threads. Otherwise use processes for speedup.
        actor_start = threading.Thread if flags.debug else mp.Process
        actor = actor_start(
            target=act,
            args=(
                flags,
                teacher_flags,
                i,
                free_queue,
                full_queue,
                actor_model,
                buffers,
            ),
        )
        actor.start()
        actor_processes.append(actor)
        time.sleep(0.5)

    # Create the learner model
    learner_model = create_model(flags, flags.learner_device, teacher_model_flags=teacher_flags, is_teacher_model=False)
    if checkpoint_state is not None:
        learner_model.load_state_dict(checkpoint_state["model_state_dict"])
    learner_model.train()
    learner_model = learner_model.share_memory()

    # (Optionally) log model parameters to Weights & Biases
    if not flags.disable_wandb:
        wandb.watch(learner_model, flags.model_log_freq, log="all", log_graph=True)

    # Create optimizer
    optimizer = flags.optimizer_class(
        learner_model.parameters(),
        **flags.optimizer_kwargs
    )
    if checkpoint_state is not None and not flags.weights_only:
        optimizer.load_state_dict(checkpoint_state["optimizer_state_dict"])

    # If we use a teacher model, load it
    if flags.use_teacher:
        if flags.teacher_kl_cost <= 0. and flags.teacher_baseline_cost <= 0.:
            raise ValueError("It does not make sense to use teacher when teacher_kl_cost <= 0 "
                             "and teacher_baseline_cost <= 0")
        teacher_model = create_model(
            flags,
            flags.learner_device,
            teacher_model_flags=teacher_flags,
            is_teacher_model=True
        )
        teacher_model.load_state_dict(
            torch.load(
                Path(flags.teacher_load_dir) / flags.teacher_checkpoint_file,
                map_location=torch.device("cpu")
            )["model_state_dict"]
        )
        teacher_model.eval()
    else:
        teacher_model = None
        if flags.teacher_kl_cost > 0.:
            logging.warning(f"flags.teacher_kl_cost is {flags.teacher_kl_cost}, but use_teacher is False. "
                            f"Setting flags.teacher_kl_cost to 0.")
        if flags.teacher_baseline_cost > 0.:
            logging.warning(f"flags.teacher_baseline_cost is {flags.teacher_baseline_cost}, but use_teacher is False. "
                            f"Setting flags.teacher_baseline_cost to 0.")
        flags.teacher_kl_cost = 0.
        flags.teacher_baseline_cost = 0.

    # Learning rate schedule
    def lr_lambda(epoch):
        min_pct = flags.min_lr_mod
        pct_complete = min(epoch * t * b, flags.total_steps) / flags.total_steps
        scaled_pct_complete = pct_complete * (1. - min_pct)
        return 1. - scaled_pct_complete

    grad_scaler = amp.GradScaler()
    scheduler = torch.optim.lr_scheduler.LambdaLR(optimizer, lr_lambda)
    if checkpoint_state is not None and not flags.weights_only:
        scheduler.load_state_dict(checkpoint_state["scheduler_state_dict"])

    step, total_games_played, stats = 0, 0, {}
    if checkpoint_state is not None and not flags.weights_only:
        if "step" in checkpoint_state.keys():
            step = checkpoint_state["step"]
        else:
            logging.warning("Loading old checkpoint_state without 'step' saved. Starting at step 0.")
        if "total_games_played" in checkpoint_state.keys():
            total_games_played = checkpoint_state["total_games_played"]
        else:
            logging.warning("Loading old checkpoint_state without 'total_games_played' saved. Starting at step 0.")

    def batch_and_learn(learner_idx, lock=threading.Lock()):
        """
        A thread target that repeatedly fetches a batch and calls 'learn'.
        Runs until we surpass flags.total_steps.
        """
        nonlocal step, total_games_played, stats
        timings = prof.Timings()
        while step < flags.total_steps:
            timings.reset()
            # Get a full batch from the actors
            full_batch = get_batch(
                flags,
                free_queue,
                full_queue,
                buffers,
                timings,
            )

            # Possibly split the batch if we want to handle smaller batch sizes
            if flags.batch_size < flags.n_actor_envs:
                batches = split_buffers(full_batch, flags.batch_size, dim=1, contiguous=True)
            else:
                batches = [full_batch]

            for batch in batches:
                stats, total_games_played = learn(
                    flags=flags,
                    actor_model=actor_model,
                    learner_model=learner_model,
                    teacher_model=teacher_model,
                    batch=batch,
                    optimizer=optimizer,
                    grad_scaler=grad_scaler,
                    lr_scheduler=scheduler,
                    total_games_played=total_games_played,
                    baseline_only=step / (t * b) < flags.n_value_warmup_batches,
                )
                with lock:
                    step += t * b
                    if not flags.disable_wandb:
                        wandb.log(stats, step=step)
            timings.time("learn")
        if learner_idx == 0:
            logging.info(f"Batch and learn timing statistics: {timings.summary()}")

    # Pre-load the free queue with all buffer indices
    for m in range(flags.num_buffers):
        free_queue.put(m)

    # Create learner threads
    learner_threads = []
    for i in range(flags.num_learner_threads):
        thread = threading.Thread(
            target=batch_and_learn, name=f"batch-and-learn-{i}", args=(i,)
        )
        thread.start()
        learner_threads.append(thread)

    def checkpoint(checkpoint_path: Union[str, Path]):
        """
        Saves a checkpoint: model weights, optimizer state, scheduler state, current training progress, etc.
        """
        logging.info(f"Saving checkpoint to {checkpoint_path}")
        torch.save(
            {
                "model_state_dict": actor_model.state_dict(),
                "optimizer_state_dict": optimizer.state_dict(),
                "scheduler_state_dict": scheduler.state_dict(),
                "step": step,
                "total_games_played": total_games_played,
            },
            checkpoint_path + ".pt",
            )
        torch.save(
            {
                "model_state_dict": actor_model.state_dict(),
            },
            checkpoint_path + "_weights.pt"
        )

    timer = timeit.default_timer
    try:
        last_checkpoint_time = timer()
        while step < flags.total_steps:
            start_step = step
            start_time = timer()
            time.sleep(5)

            # Checkpoint every X minutes
            if timer() - last_checkpoint_time > flags.checkpoint_freq * 60:
                cp_path = str(step).zfill(int(math.log10(flags.total_steps)) + 1)
                checkpoint(cp_path)
                last_checkpoint_time = timer()

            sps = (step - start_step) / (timer() - start_time)
            bps = (step - start_step) / (t * b) / (timer() - start_time)
            logging.info(f"Steps {step:d} @ {sps:.1f} SPS / {bps:.1f} BPS. Stats:\n{pprint.pformat(stats)}")
    except KeyboardInterrupt:
        # Attempt a graceful shutdown
        return
    else:
        # Wait for all learner threads
        for thread in learner_threads:
            thread.join()
        logging.info(f"Learning finished after {step:d} steps.")
    finally:
        # Stop actor processes
        for _ in range(flags.num_actors):
            free_queue.put(None)
        for actor in actor_processes:
            actor.join(timeout=1)

        # Final checkpoint
        cp_path = str(step).zfill(int(math.log10(flags.total_steps)) + 1)
        checkpoint(cp_path)<|MERGE_RESOLUTION|>--- conflicted
+++ resolved
@@ -12,8 +12,6 @@
 # See the License for the specific language governing permissions and
 # limitations under the License.
 
-<<<<<<< HEAD
-=======
 """
 Distributed Actor-Critic Reinforcement Learning Training Infrastructure
 
@@ -44,7 +42,6 @@
 - IMPALA: Scalable Distributed Deep-RL with Importance Weighted Actor-Learner Architectures
 - Student-Teacher RL: Learning Behaviors by Leveraging Training Data from Experts
 """
->>>>>>> ed6d7a0d
 import logging
 import math
 from omegaconf import OmegaConf
@@ -90,7 +87,6 @@
         actions_taken_mask: torch.Tensor
 ) -> torch.Tensor:
     """
-<<<<<<< HEAD
     Combines all policy_logits at a given step to get a single action_log_probs value for that step.
 
     * behavior_policy_logits: shape [time, batch, 1, players, x, y, n_actions]
@@ -103,14 +99,6 @@
     * actions_taken_mask: shape [time, batch, 1, players, x, y, n_actions]
         - A 0/1 mask that indicates if a particular action was actually selected or not.
           In a multi-discrete or multi-action scenario, certain partial actions might not be valid or used.
-
-    Returned shape: [time, batch, players]
-        This function returns, for each step, the *combined* log probability of the actions taken.
-
-    This function effectively calculates the joint log probability of all selected actions (across x, y, etc.)
-    by treating them as if they were sampled *without replacement*. This means once an action at a particular location
-    is selected, the next action's probability is conditioned on that event having happened already.
-=======
     Combines policy logits into log probabilities for taken actions, handling multiple action spaces.
 
     This function processes the policy logits to compute log probabilities of actions that were
@@ -134,7 +122,12 @@
         - Handles sampling without replacement by computing conditional probabilities
         - Avoids numerical issues with log(0) by masking invalid actions
         - Critical for proper importance sampling in V-trace
->>>>>>> ed6d7a0d
+    Returned shape: [time, batch, players]
+        This function returns, for each step, the *combined* log probability of the actions taken.
+
+    This function effectively calculates the joint log probability of all selected actions (across x, y, etc.)
+    by treating them as if they were sampled *without replacement*. This means once an action at a particular location
+    is selected, the next action's probability is conditioned on that event having happened already.
     """
     # Convert the logits to probabilities across the last dimension (the n_actions dimension).
     probs = F.softmax(behavior_policy_logits, dim=-1)
@@ -168,8 +161,7 @@
     # Convert to conditional probabilities, so that each action probability is normalized
     # by the leftover mass after the previous picks.
     conditional_selected_probs = selected_probs / remaining_probability_density
-
-    # Avoid log(0) => negative infinity issues by forcing any zero to a tiny positive number.
+    # Remove 0-valued conditional_selected_probs in order to eliminate neg-inf valued log_probs
     conditional_selected_probs = conditional_selected_probs + torch.where(
         conditional_selected_probs == 0,
         torch.ones_like(conditional_selected_probs),
@@ -189,24 +181,21 @@
         actions_taken_mask: torch.Tensor
 ) -> torch.Tensor:
     """
-<<<<<<< HEAD
     Computes and combines policy entropy for a given step.
 
     * policy_logits: shape [time, batch, action_planes, players, x, y, n_actions]
     * actions_taken_mask: shape [time, batch, action_planes, players, x, y, n_actions]
+    Computes and combines policy entropy across multiple action spaces and units.
+
+    This function calculates the entropy of the policy distribution for each action space
+    and combines them. The entropy serves as a regularization term to encourage exploration
+    by penalizing overly deterministic policies.
 
     Returns: shape [time, batch, players]
 
     The function calculates the sum of individual entropies across the action planes, x, y coordinates,
     rather than the full joint entropy. The reason is that computing the exact joint entropy can be much
     more complicated when sampling multiple actions simultaneously.
-=======
-    Computes and combines policy entropy across multiple action spaces and units.
-
-    This function calculates the entropy of the policy distribution for each action space
-    and combines them. The entropy serves as a regularization term to encourage exploration
-    by penalizing overly deterministic policies.
-
     Args:
         policy_logits: Raw logits from the policy network.
             Shape: (time, batch, action_planes, players, x, y, n_actions)
@@ -222,7 +211,6 @@
         - Handles numerical stability by masking out invalid actions
         - Higher entropy values indicate more exploratory policies
         - Used as a regularization term in the policy optimization objective
->>>>>>> ed6d7a0d
     """
     # Convert logits to probabilities
     policy = F.softmax(policy_logits, dim=-1)
@@ -257,18 +245,6 @@
         actions_taken_mask: torch.Tensor
 ) -> torch.Tensor:
     """
-<<<<<<< HEAD
-    Computes a KL divergence loss between the learner's policy distribution
-    and a teacher's policy distribution, over the valid actions.
-
-    * learner_policy_logits: The policy logits from the learner model.
-    * teacher_policy_logits: The policy logits from a teacher model (e.g., an expert or previously trained model).
-    * actions_taken_mask: a boolean or 0/1 mask indicating which action entries are valid.
-
-    Returns: shape [time, batch, players], containing the sum of KL divergences across x, y, and action_planes.
-    """
-    # Log probabilities for the learner
-=======
     Computes KL divergence loss between learner and teacher policies for knowledge distillation.
 
     This function implements the knowledge distillation component of the training, where a
@@ -293,7 +269,17 @@
         - Masks out KL divergence for invalid actions
         - Loss is used to guide learner towards teacher's behavior
     """
->>>>>>> ed6d7a0d
+    """
+    Computes a KL divergence loss between the learner's policy distribution
+    and a teacher's policy distribution, over the valid actions.
+
+    * learner_policy_logits: The policy logits from the learner model.
+    * teacher_policy_logits: The policy logits from a teacher model (e.g., an expert or previously trained model).
+    * actions_taken_mask: a boolean or 0/1 mask indicating which action entries are valid.
+
+    Returns: shape [time, batch, players], containing the sum of KL divergences across x, y, and action_planes.
+    """
+    # Log probabilities for the learner
     learner_policy_log_probs = F.log_softmax(learner_policy_logits, dim=-1)
 
     # Teacher's probabilities
@@ -311,16 +297,15 @@
     # Apply the mask
     assert actions_taken_mask.shape == kl_div.shape
     kl_div_masked = kl_div * actions_taken_mask.float()
-
-    # Sum over y, x, action_planes.
+    # Sum over y, x, and action_planes dimensions to combine kl divergences from different actions
     return kl_div_masked.sum(dim=-1).sum(dim=-1).squeeze(dim=-2)
 
 
 def reduce(losses: torch.Tensor, reduction: str) -> torch.Tensor:
     """
-<<<<<<< HEAD
     A small helper function to apply a 'mean' or 'sum' reduction to a tensor.
-=======
+    """
+    """
     Reduces a tensor of losses using mean or sum reduction.
 
     Args:
@@ -332,7 +317,6 @@
 
     Raises:
         ValueError: If reduction is not 'mean' or 'sum'
->>>>>>> ed6d7a0d
     """
     if reduction == "mean":
         return losses.mean()
@@ -344,10 +328,10 @@
 
 def compute_baseline_loss(values: torch.Tensor, value_targets: torch.Tensor, reduction: str) -> torch.Tensor:
     """
-<<<<<<< HEAD
     Computes a 'baseline loss' for actor-critic style RL. Here using Smooth L1 loss between
     predicted values (values) and the value_targets (which come from V-trace, TD-lambda, or n-step returns).
-=======
+    """
+    """
     Computes the value function (baseline) loss using smooth L1 loss.
 
     This function computes the loss between predicted value function outputs and target values,
@@ -360,7 +344,6 @@
 
     Returns:
         torch.Tensor: Reduced baseline loss value
->>>>>>> ed6d7a0d
     """
     baseline_loss = F.smooth_l1_loss(values, value_targets.detach(), reduction="none")
     return reduce(baseline_loss, reduction=reduction)
@@ -372,12 +355,12 @@
         reduction: str
 ) -> torch.Tensor:
     """
-<<<<<<< HEAD
     Computes the basic policy gradient loss as -log_probs * advantages.
 
     * action_log_probs: log of the policy's probability of the chosen action
     * advantages: advantage function estimates (how much better an action is compared to a baseline)
-=======
+    """
+    """
     Computes the policy gradient loss using advantage estimates.
 
     This implements the policy gradient theorem, where the loss is the negative log probability
@@ -395,7 +378,6 @@
     Notes:
         - Uses advantage detachment to prevent gradients flowing through value estimation
         - Critical for policy improvement in actor-critic methods
->>>>>>> ed6d7a0d
     """
     cross_entropy = -action_log_probs.view_as(advantages)
     return reduce(cross_entropy * advantages.detach(), reduction)
@@ -412,7 +394,6 @@
         buffers: Buffers,
 ):
     """
-<<<<<<< HEAD
     The function executed by each actor process (or thread).
     It runs an environment loop: picks actions from the actor_model, steps the environment,
     and writes experience data into the shared buffers.
@@ -426,7 +407,8 @@
     buffers: a shared-memory structure that stores experience
 
     This function runs until it receives None from free_queue (indicating it should shut down).
-=======
+    """
+    """
     Actor process that runs game simulations and collects experience.
 
     This function implements the actor part of the distributed training system. Each actor:
@@ -449,7 +431,6 @@
         - Handles environment resets and episode termination
         - Implements experience collection loop with fixed unroll length
         - Critical for parallel data collection in distributed training
->>>>>>> ed6d7a0d
     """
     if flags.debug:
         catch_me = AssertionError
@@ -588,7 +569,6 @@
         lock=threading.Lock(),
 ) -> Tuple[Dict, int]:
     """
-<<<<<<< HEAD
     Performs a learning (optimization) step. It:
       1. Computes forward pass on learner_model,
       2. (Optionally) obtains teacher outputs,
@@ -607,7 +587,8 @@
     * lr_scheduler: learning rate scheduler
     * total_games_played: tracking how many episodes have completed
     * baseline_only: if True, we only optimize the value/baseline loss (useful for warmup).
-=======
+    """
+    """
     Performs a learning step to update model parameters using collected experience.
 
     This is the core learning function that:
@@ -638,7 +619,6 @@
         - Supports teacher-student learning through KL divergence
         - Handles mixed precision training with gradient scaling
         - Updates actor model with new parameters after optimization
->>>>>>> ed6d7a0d
     """
     with lock:
         with amp.autocast('cuda', enabled=flags.use_mixed_precision):
@@ -927,19 +907,6 @@
 
 def train(flags):
     """
-<<<<<<< HEAD
-    Main training orchestration function:
-      1. Validates some hyperparams,
-      2. Creates buffers,
-      3. Spawns actor processes,
-      4. Sets up the learner model, optimizer, scheduler,
-      5. Runs the main training loop until total_steps is reached,
-      6. Periodically checkpoints.
-
-    * flags: the main config / hyperparameters namespace
-    """
-    # Limit for threads used by some libraries
-=======
     Main training loop that orchestrates the distributed training system.
 
     This function:
@@ -962,7 +929,18 @@
         - Coordinates multiple learner threads for parallel optimization
     """
     # Necessary for multithreading and multiprocessing
->>>>>>> ed6d7a0d
+    """
+    Main training orchestration function:
+      1. Validates some hyperparams,
+      2. Creates buffers,
+      3. Spawns actor processes,
+      4. Sets up the learner model, optimizer, scheduler,
+      5. Runs the main training loop until total_steps is reached,
+      6. Periodically checkpoints.
+
+    * flags: the main config / hyperparameters namespace
+    """
+    # Limit for threads used by some libraries
     os.environ["OMP_NUM_THREADS"] = "1"
 
     if flags.num_buffers < flags.num_actors:
